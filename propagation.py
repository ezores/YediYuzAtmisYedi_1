import numpy as np
from mlp_math import activation_functions,hadamard_product

def forward_propagation(X, weights, biases, activations, training=True):
    activations_cache = [X]
    z_cache = []

    for i, (W, b) in enumerate(zip(weights, biases)):
        z = W @ activations_cache[-1] + b

        z_cache.append(z)
        a = activation_functions[activations[i]][0](z)
        activations_cache.append(a)

    return activations_cache, z_cache

def backward_propagation(x,y, activations_cache, z_cache, weights, activations, eta):
    deltas = [None] * len(weights)
    gradients = [None] * len(weights)
    L = len(weights)-1
    
    delta_L = y-activations_cache[-1]  

    if activations[L] !=  'sigmoid':
        delta_L = hadamard_product(delta_L, activation_functions[activations[L]][1](z_cache[-1]))
        deltas[L] = delta_L
         
            
        for l in range(L - 1, -1, -1):
            temp = weights[l + 1].T @ deltas[l + 1]
            deriv = activation_functions[activations[l]][1](z_cache[l])
            deltas[l] = hadamard_product(temp, deriv)


    elif activations[L] == 'sigmoid':
        der_sig = activation_functions[activations[-1]][1](activations_cache[-1])
        delta_L = hadamard_product(delta_L, der_sig)
        deltas[L] = delta_L

        for l in range(L - 1, -1, -1):
            temp = weights[l + 1].T @ deltas[l + 1]
            deriv = activation_functions[activations[l]][1](activations_cache[l+1])
            deltas[l] = hadamard_product(temp, deriv)
    

  
    gradients[0]= eta*x*deltas[0].T
  

    for l in range(1,len(weights)):
        gradients[l] = eta*activations_cache[l]*deltas[l].T
    

    return gradients



def update_weights(weights, gradients, momentum=0.9, velocity=None, clip_value=1.0):
    import numpy as np  # Ensure NumPy is imported

    # Étape 1: Clip les gradients pour éviter les explosions
    gradients = [np.clip(g, -clip_value, clip_value) for g in gradients]
    
    # Étape 2: Transposer les gradients si nécessaire pour correspondre aux poids
<<<<<<< HEAD
=======

>>>>>>> d43e4335
    adjusted_gradients = []
    for w, g in zip(weights, gradients):
        if g.shape != w.shape:
            adjusted_grad = g.T  # Transpose si les shapes ne matchent pas
        else:
            adjusted_grad = g
        adjusted_gradients.append(adjusted_grad)
    
    # Étape 3: Initialiser velocity si elle est None
    if velocity is None:
        velocity = [np.zeros_like(w) for w in weights]
    
    # Étape 4: Mettre à jour velocity avec momentum
    for i in range(len(velocity)):
        velocity[i] = momentum * velocity[i] + adjusted_gradients[i]
    
    # Étape 5: Mettre à jour les poids (sans transposition)
    new_weights = [w + v for w, v in zip(weights, velocity)]
    
    # **Transposer chaque poids avant de retourner**
    transposed_weights = [w.T for w in new_weights]

    return transposed_weights, velocity  # Retourne les poids transposés<|MERGE_RESOLUTION|>--- conflicted
+++ resolved
@@ -62,10 +62,7 @@
     gradients = [np.clip(g, -clip_value, clip_value) for g in gradients]
     
     # Étape 2: Transposer les gradients si nécessaire pour correspondre aux poids
-<<<<<<< HEAD
-=======
 
->>>>>>> d43e4335
     adjusted_gradients = []
     for w, g in zip(weights, gradients):
         if g.shape != w.shape:
